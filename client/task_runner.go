package client

import (
	"bytes"
	"crypto/md5"
	"encoding/hex"
	"fmt"
	"io"
	"io/ioutil"
	"log"
	"os"
	"path/filepath"
	"strings"
	"sync"
	"time"

	"github.com/armon/go-metrics"
	"github.com/boltdb/bolt"
	"github.com/golang/snappy"
	"github.com/hashicorp/consul-template/signals"
	"github.com/hashicorp/go-multierror"
	version "github.com/hashicorp/go-version"
	"github.com/hashicorp/nomad/client/allocdir"
	"github.com/hashicorp/nomad/client/config"
	"github.com/hashicorp/nomad/client/driver"
	"github.com/hashicorp/nomad/client/getter"
	"github.com/hashicorp/nomad/client/vaultclient"
	"github.com/hashicorp/nomad/nomad/structs"
	"github.com/ugorji/go/codec"

	"github.com/hashicorp/nomad/client/driver/env"
	dstructs "github.com/hashicorp/nomad/client/driver/structs"
	cstructs "github.com/hashicorp/nomad/client/structs"
)

const (
	// killBackoffBaseline is the baseline time for exponential backoff while
	// killing a task.
	killBackoffBaseline = 5 * time.Second

	// killBackoffLimit is the limit of the exponential backoff for killing
	// the task.
	killBackoffLimit = 2 * time.Minute

	// killFailureLimit is how many times we will attempt to kill a task before
	// giving up and potentially leaking resources.
	killFailureLimit = 5

	// vaultBackoffBaseline is the baseline time for exponential backoff when
	// attempting to retrieve a Vault token
	vaultBackoffBaseline = 5 * time.Second

	// vaultBackoffLimit is the limit of the exponential backoff when attempting
	// to retrieve a Vault token
	vaultBackoffLimit = 3 * time.Minute

	// vaultTokenFile is the name of the file holding the Vault token inside the
	// task's secret directory
	vaultTokenFile = "vault_token"
)

var (
	// taskRunnerStateAllKey holds all the task runners state. At the moment
	// there is no need to split it
	taskRunnerStateAllKey = []byte("simple-all")
)

// TaskRunner is used to wrap a task within an allocation and provide the execution context.
type TaskRunner struct {
	stateDB        *bolt.DB
	config         *config.Config
	updater        TaskStateUpdater
	logger         *log.Logger
	alloc          *structs.Allocation
	restartTracker *RestartTracker
	consul         ConsulServiceAPI

	// running marks whether the task is running
	running     bool
	runningLock sync.Mutex

	resourceUsage     *cstructs.TaskResourceUsage
	resourceUsageLock sync.RWMutex

	task    *structs.Task
	taskDir *allocdir.TaskDir

	// taskEnv is the environment variables of the task
	taskEnv     *env.TaskEnvironment
	taskEnvLock sync.Mutex

	// updateCh is used to receive updated versions of the allocation
	updateCh chan *structs.Allocation

	handle     driver.DriverHandle
	handleLock sync.Mutex

	// artifactsDownloaded tracks whether the tasks artifacts have been
	// downloaded
	//
	// Must acquire persistLock when accessing
	artifactsDownloaded bool

	// taskDirBuilt tracks whether the task has built its directory.
	//
	// Must acquire persistLock when accessing
	taskDirBuilt bool

	// createdResources are all the resources created by the task driver
	// across all attempts to start the task.
	// Simple gets and sets should use {get,set}CreatedResources
	createdResources     *driver.CreatedResources
	createdResourcesLock sync.Mutex

	// payloadRendered tracks whether the payload has been rendered to disk
	payloadRendered bool

	// vaultFuture is the means to wait for and get a Vault token
	vaultFuture *tokenFuture

	// recoveredVaultToken is the token that was recovered through a restore
	recoveredVaultToken string

	// vaultClient is used to retrieve and renew any needed Vault token
	vaultClient vaultclient.VaultClient

	// templateManager is used to manage any consul-templates this task may have
	templateManager *TaskTemplateManager

	// startCh is used to trigger the start of the task
	startCh chan struct{}

	// unblockCh is used to unblock the starting of the task
	unblockCh   chan struct{}
	unblocked   bool
	unblockLock sync.Mutex

	// restartCh is used to restart a task
	restartCh chan *structs.TaskEvent

	// signalCh is used to send a signal to a task
	signalCh chan SignalEvent

	destroy      bool
	destroyCh    chan struct{}
	destroyLock  sync.Mutex
	destroyEvent *structs.TaskEvent

	// waitCh closing marks the run loop as having exited
	waitCh chan struct{}

	// persistLock must be acquired when accessing fields stored by
	// SaveState. SaveState is called asynchronously to TaskRunner.Run by
	// AllocRunner, so all state fields must be synchronized using this
	// lock.
	persistLock sync.Mutex

	// persistedHash is the hash of the last persisted snapshot. It is used to
	// detect if a new snapshot has to be writen to disk.
	persistedHash []byte
}

// taskRunnerState is used to snapshot the state of the task runner
type taskRunnerState struct {
	Version            string
	HandleID           string
	ArtifactDownloaded bool
	TaskDirBuilt       bool
	PayloadRendered    bool
	CreatedResources   *driver.CreatedResources
}

func (s *taskRunnerState) Hash() []byte {
	h := md5.New()

	io.WriteString(h, s.Version)
	io.WriteString(h, s.HandleID)
	io.WriteString(h, fmt.Sprintf("%v", s.ArtifactDownloaded))
	io.WriteString(h, fmt.Sprintf("%v", s.TaskDirBuilt))
	io.WriteString(h, fmt.Sprintf("%v", s.PayloadRendered))
	h.Write(s.CreatedResources.Hash())

	return h.Sum(nil)
}

// TaskStateUpdater is used to signal that tasks state has changed.
type TaskStateUpdater func(taskName, state string, event *structs.TaskEvent)

// SignalEvent is a tuple of the signal and the event generating it
type SignalEvent struct {
	// s is the signal to be sent
	s os.Signal

	// e is the task event generating the signal
	e *structs.TaskEvent

	// result should be used to send back the result of the signal
	result chan<- error
}

// NewTaskRunner is used to create a new task context
func NewTaskRunner(logger *log.Logger, config *config.Config,
	stateDB *bolt.DB, updater TaskStateUpdater, taskDir *allocdir.TaskDir,
	alloc *structs.Allocation, task *structs.Task,
	vaultClient vaultclient.VaultClient, consulClient ConsulServiceAPI) *TaskRunner {

	// Merge in the task resources
	task.Resources = alloc.TaskResources[task.Name]

	// Build the restart tracker.
	tg := alloc.Job.LookupTaskGroup(alloc.TaskGroup)
	if tg == nil {
		logger.Printf("[ERR] client: alloc '%s' for missing task group '%s'", alloc.ID, alloc.TaskGroup)
		return nil
	}
	restartTracker := newRestartTracker(tg.RestartPolicy, alloc.Job.Type)

	tc := &TaskRunner{
		config:           config,
		stateDB:          stateDB,
		updater:          updater,
		logger:           logger,
		restartTracker:   restartTracker,
		alloc:            alloc,
		task:             task,
		taskDir:          taskDir,
		createdResources: driver.NewCreatedResources(),
		consul:           consulClient,
		vaultClient:      vaultClient,
		vaultFuture:      NewTokenFuture().Set(""),
		updateCh:         make(chan *structs.Allocation, 64),
		destroyCh:        make(chan struct{}),
		waitCh:           make(chan struct{}),
		startCh:          make(chan struct{}, 1),
		unblockCh:        make(chan struct{}),
		restartCh:        make(chan *structs.TaskEvent),
		signalCh:         make(chan SignalEvent),
	}

	return tc
}

// MarkReceived marks the task as received.
func (r *TaskRunner) MarkReceived() {
	r.updater(r.task.Name, structs.TaskStatePending, structs.NewTaskEvent(structs.TaskReceived))
}

// WaitCh returns a channel to wait for termination
func (r *TaskRunner) WaitCh() <-chan struct{} {
	return r.waitCh
}

// pre060StateFilePath returns the path to our state file that would have been
// written pre v0.6.0
// COMPAT: Remove in 0.7.0
func (r *TaskRunner) pre060StateFilePath() string {
	// Get the MD5 of the task name
	hashVal := md5.Sum([]byte(r.task.Name))
	hashHex := hex.EncodeToString(hashVal[:])
	dirName := fmt.Sprintf("task-%s", hashHex)

	// Generate the path
	return filepath.Join(r.config.StateDir, "alloc", r.alloc.ID, dirName, "state.json")
}

<<<<<<< HEAD
// RestoreState is used to restore our state
func (r *TaskRunner) RestoreState() error {
	// COMPAT: Remove in 0.7.0
	// 0.6.0 transistioned from individual state files to a single bolt-db.
	// The upgrade path is to:
	// Check if old state exists
	//   If so, restore from that and delete old state
	// Restore using state database

	var snap taskRunnerState

	// Check if the old snapshot is there
	oldPath := r.pre060StateFilePath()
	if err := pre060RestoreState(oldPath, &snap); err == nil {
		// Delete the old state
		os.RemoveAll(oldPath)
	} else if !os.IsNotExist(err) {
		// Something corrupt in the old state file
		return err
=======
// RestoreState is used to restore our state. If a non-empty string is returned
// the task is restarted with the string as the reason. This is useful for
// backwards incompatible upgrades that need to restart tasks with a new
// executor.
func (r *TaskRunner) RestoreState() (string, error) {
	// Load the snapshot
	var snap taskRunnerState
	if err := restoreState(r.stateFilePath(), &snap); err != nil {
		return "", err
	}

	// Restore fields
	if snap.Task == nil {
		return "", fmt.Errorf("task runner snapshot includes nil Task")
>>>>>>> 5804fbe3
	} else {
		// We are doing a normal restore
		err := r.stateDB.View(func(tx *bolt.Tx) error {
			bkt, err := getTaskBucket(tx, r.alloc.ID, r.task.Name)
			if err != nil {
				return fmt.Errorf("failed to get task bucket: %v", err)
			}

			if err := getObject(bkt, taskRunnerStateAllKey, &snap); err != nil {
				return fmt.Errorf("failed to read task runner state: %v", err)
			}
			return nil
		})
		if err != nil {
			return err
		}

	}

	// Restore fields from the snapshot
	r.artifactsDownloaded = snap.ArtifactDownloaded
	r.taskDirBuilt = snap.TaskDirBuilt
	r.payloadRendered = snap.PayloadRendered
	r.setCreatedResources(snap.CreatedResources)

	if err := r.setTaskEnv(); err != nil {
		return "", fmt.Errorf("client: failed to create task environment for task %q in allocation %q: %v",
			r.task.Name, r.alloc.ID, err)
	}

	if r.task.Vault != nil {
		// Read the token from the secret directory
		tokenPath := filepath.Join(r.taskDir.SecretsDir, vaultTokenFile)
		data, err := ioutil.ReadFile(tokenPath)
		if err != nil {
			if !os.IsNotExist(err) {
				return "", fmt.Errorf("failed to read token for task %q in alloc %q: %v", r.task.Name, r.alloc.ID, err)
			}

			// Token file doesn't exist
		} else {
			// Store the recovered token
			r.recoveredVaultToken = string(data)
		}
	}

	// Restore the driver
	restartReason := ""
	if snap.HandleID != "" {
		d, err := r.createDriver()
		if err != nil {
			return "", err
		}

		ctx := driver.NewExecContext(r.taskDir)
		handle, err := d.Open(ctx, snap.HandleID)

		// In the case it fails, we relaunch the task in the Run() method.
		if err != nil {
			r.logger.Printf("[ERR] client: failed to open handle to task %q for alloc %q: %v",
				r.task.Name, r.alloc.ID, err)
			return "", nil
		}

		if pre06ScriptCheck(snap.Version, r.task.Driver, r.task.Services) {
			restartReason = pre06ScriptCheckReason
		}

		if err := r.registerServices(d, handle); err != nil {
			// Don't hard fail here as there's a chance this task
			// registered with Consul properly when it initial
			// started.
			r.logger.Printf("[WARN] client: failed to register services and checks with consul for task %q in alloc %q: %v",
				r.task.Name, r.alloc.ID, err)
		}

		r.handleLock.Lock()
		r.handle = handle
		r.handleLock.Unlock()

		r.runningLock.Lock()
		r.running = true
		r.runningLock.Unlock()
	}
<<<<<<< HEAD

	return nil
=======
	return restartReason, nil
}

// ver06 is used for checking for pre-0.6 script checks
var ver06 = version.Must(version.NewVersion("0.6.0dev"))

// pre06ScriptCheckReason is the restart reason given when a pre-0.6 script
// check is found on an exec/java task.
const pre06ScriptCheckReason = "upgrading pre-0.6 script checks"

// pre06ScriptCheck returns true if version is prior to 0.6.0dev, has a script
// check, and uses exec or java drivers.
func pre06ScriptCheck(ver, driver string, services []*structs.Service) bool {
	if driver != "exec" && driver != "java" && driver != "mock_driver" {
		// Only exec and java are affected
		return false
	}
	v, err := version.NewVersion(ver)
	if err != nil {
		// Treat it as old
		return true
	}
	if !v.LessThan(ver06) {
		// >= 0.6.0dev
		return false
	}
	for _, service := range services {
		for _, check := range service.Checks {
			if check.Type == "script" {
				return true
			}
		}
	}
	return false
>>>>>>> 5804fbe3
}

// SaveState is used to snapshot our state
func (r *TaskRunner) SaveState() error {
	r.persistLock.Lock()
	defer r.persistLock.Unlock()
	snap := taskRunnerState{
		Version:            r.config.Version,
		ArtifactDownloaded: r.artifactsDownloaded,
		TaskDirBuilt:       r.taskDirBuilt,
		PayloadRendered:    r.payloadRendered,
		CreatedResources:   r.getCreatedResources(),
	}

	r.handleLock.Lock()
	if r.handle != nil {
		snap.HandleID = r.handle.ID()
	}
	r.handleLock.Unlock()

	// If nothing has changed avoid the write
	h := snap.Hash()
	if bytes.Equal(h, r.persistedHash) {
		return nil
	}

	// Serialize the object
	var buf bytes.Buffer
	if err := codec.NewEncoder(&buf, structs.MsgpackHandle).Encode(&snap); err != nil {
		return fmt.Errorf("failed to serialize snapshot: %v", err)
	}

	// Start the transaction.
	return r.stateDB.Batch(func(tx *bolt.Tx) error {
		// Grab the task bucket
		taskBkt, err := getTaskBucket(tx, r.alloc.ID, r.task.Name)
		if err != nil {
			return fmt.Errorf("failed to retrieve allocation bucket: %v", err)
		}

		if err := putData(taskBkt, taskRunnerStateAllKey, buf.Bytes()); err != nil {
			return fmt.Errorf("failed to write task_runner state: %v", err)
		}

		// Store the hash that was persisted
		tx.OnCommit(func() {
			r.persistedHash = h
		})

		return nil
	})
}

// DestroyState is used to cleanup after ourselves
func (r *TaskRunner) DestroyState() error {
	r.persistLock.Lock()
	defer r.persistLock.Unlock()

	return r.stateDB.Update(func(tx *bolt.Tx) error {
		if err := deleteTaskBucket(tx, r.alloc.ID, r.task.Name); err != nil {
			return fmt.Errorf("failed to delete task bucket: %v", err)
		}
		return nil
	})
}

// setState is used to update the state of the task runner
func (r *TaskRunner) setState(state string, event *structs.TaskEvent) {
	// Persist our state to disk.
	if err := r.SaveState(); err != nil {
		r.logger.Printf("[ERR] client: failed to save state of Task Runner for task %q: %v", r.task.Name, err)
	}

	// Indicate the task has been updated.
	r.updater(r.task.Name, state, event)
}

// setTaskEnv sets the task environment. It returns an error if it could not be
// created.
func (r *TaskRunner) setTaskEnv() error {
	r.taskEnvLock.Lock()
	defer r.taskEnvLock.Unlock()

	taskEnv, err := driver.GetTaskEnv(r.taskDir, r.config.Node,
		r.task.Copy(), r.alloc, r.config, r.vaultFuture.Get())
	if err != nil {
		return err
	}
	r.taskEnv = taskEnv
	return nil
}

// getTaskEnv returns the task environment
func (r *TaskRunner) getTaskEnv() *env.TaskEnvironment {
	r.taskEnvLock.Lock()
	defer r.taskEnvLock.Unlock()
	return r.taskEnv
}

// createDriver makes a driver for the task
func (r *TaskRunner) createDriver() (driver.Driver, error) {
	env := r.getTaskEnv()
	if env == nil {
		return nil, fmt.Errorf("task environment not made for task %q in allocation %q", r.task.Name, r.alloc.ID)
	}

	// Create a task-specific event emitter callback to expose minimal
	// state to drivers
	eventEmitter := func(m string, args ...interface{}) {
		msg := fmt.Sprintf(m, args...)
		r.logger.Printf("[DEBUG] client: driver event for alloc %q: %s", r.alloc.ID, msg)
		r.setState(structs.TaskStatePending, structs.NewTaskEvent(structs.TaskDriverMessage).SetDriverMessage(msg))
	}

	driverCtx := driver.NewDriverContext(r.task.Name, r.alloc.ID, r.config, r.config.Node, r.logger, env, eventEmitter)
	driver, err := driver.NewDriver(r.task.Driver, driverCtx)
	if err != nil {
		return nil, fmt.Errorf("failed to create driver '%s' for alloc %s: %v",
			r.task.Driver, r.alloc.ID, err)
	}
	return driver, err
}

// Run is a long running routine used to manage the task
func (r *TaskRunner) Run() {
	defer close(r.waitCh)
	r.logger.Printf("[DEBUG] client: starting task context for '%s' (alloc '%s')",
		r.task.Name, r.alloc.ID)

	// Create the initial environment, this will be recreated if a Vault token
	// is needed
	if err := r.setTaskEnv(); err != nil {
		r.setState(
			structs.TaskStateDead,
			structs.NewTaskEvent(structs.TaskSetupFailure).SetSetupError(err))
		return
	}

	if err := r.validateTask(); err != nil {
		r.setState(
			structs.TaskStateDead,
			structs.NewTaskEvent(structs.TaskFailedValidation).SetValidationError(err).SetFailsTask())
		return
	}

	// Create a driver so that we can determine the FSIsolation required
	drv, err := r.createDriver()
	if err != nil {
		e := fmt.Errorf("failed to create driver of task %q for alloc %q: %v", r.task.Name, r.alloc.ID, err)
		r.setState(
			structs.TaskStateDead,
			structs.NewTaskEvent(structs.TaskSetupFailure).SetSetupError(e).SetFailsTask())
		return
	}

	// Build base task directory structure regardless of FS isolation abilities.
	// This needs to happen before we start the Vault manager and call prestart
	// as both those can write to the task directories
	if err := r.buildTaskDir(drv.FSIsolation()); err != nil {
		e := fmt.Errorf("failed to build task directory for %q: %v", r.task.Name, err)
		r.setState(
			structs.TaskStateDead,
			structs.NewTaskEvent(structs.TaskSetupFailure).SetSetupError(e).SetFailsTask())
		return
	}

	// If there is no Vault policy leave the static future created in
	// NewTaskRunner
	if r.task.Vault != nil {
		// Start the go-routine to get a Vault token
		r.vaultFuture.Clear()
		go r.vaultManager(r.recoveredVaultToken)
	}

	// Start the run loop
	r.run()

	// Do any cleanup necessary
	r.postrun()

	return
}

// validateTask validates the fields of the task and returns an error if the
// task is invalid.
func (r *TaskRunner) validateTask() error {
	var mErr multierror.Error

	// Validate the user.
	unallowedUsers := r.config.ReadStringListToMapDefault("user.blacklist", config.DefaultUserBlacklist)
	checkDrivers := r.config.ReadStringListToMapDefault("user.checked_drivers", config.DefaultUserCheckedDrivers)
	if _, driverMatch := checkDrivers[r.task.Driver]; driverMatch {
		if _, unallowed := unallowedUsers[r.task.User]; unallowed {
			mErr.Errors = append(mErr.Errors, fmt.Errorf("running as user %q is disallowed", r.task.User))
		}
	}

	// Validate the artifacts
	for i, artifact := range r.task.Artifacts {
		// Verify the artifact doesn't escape the task directory.
		if err := artifact.Validate(); err != nil {
			// If this error occurs there is potentially a server bug or
			// mallicious, server spoofing.
			r.logger.Printf("[ERR] client: allocation %q, task %v, artifact %#v (%v) fails validation: %v",
				r.alloc.ID, r.task.Name, artifact, i, err)
			mErr.Errors = append(mErr.Errors, fmt.Errorf("artifact (%d) failed validation: %v", i, err))
		}
	}

	// Validate the Service names
	for i, service := range r.task.Services {
		name := r.taskEnv.ReplaceEnv(service.Name)
		if err := service.ValidateName(name); err != nil {
			mErr.Errors = append(mErr.Errors, fmt.Errorf("service (%d) failed validation: %v", i, err))
		}
	}

	if len(mErr.Errors) == 1 {
		return mErr.Errors[0]
	}
	return mErr.ErrorOrNil()
}

// tokenFuture stores the Vault token and allows consumers to block till a valid
// token exists
type tokenFuture struct {
	waiting []chan struct{}
	token   string
	set     bool
	m       sync.Mutex
}

// NewTokenFuture returns a new token future without any token set
func NewTokenFuture() *tokenFuture {
	return &tokenFuture{}
}

// Wait returns a channel that can be waited on. When this channel unblocks, a
// valid token will be available via the Get method
func (f *tokenFuture) Wait() <-chan struct{} {
	f.m.Lock()
	defer f.m.Unlock()

	c := make(chan struct{})
	if f.set {
		close(c)
		return c
	}

	f.waiting = append(f.waiting, c)
	return c
}

// Set sets the token value and unblocks any caller of Wait
func (f *tokenFuture) Set(token string) *tokenFuture {
	f.m.Lock()
	defer f.m.Unlock()

	f.set = true
	f.token = token
	for _, w := range f.waiting {
		close(w)
	}
	f.waiting = nil
	return f
}

// Clear clears the set vault token.
func (f *tokenFuture) Clear() *tokenFuture {
	f.m.Lock()
	defer f.m.Unlock()

	f.token = ""
	f.set = false
	return f
}

// Get returns the set Vault token
func (f *tokenFuture) Get() string {
	f.m.Lock()
	defer f.m.Unlock()
	return f.token
}

// vaultManager should be called in a go-routine and manages the derivation,
// renewal and handling of errors with the Vault token. The optional parameter
// allows setting the initial Vault token. This is useful when the Vault token
// is recovered off disk.
func (r *TaskRunner) vaultManager(token string) {
	// Helper for stopping token renewal
	stopRenewal := func() {
		if err := r.vaultClient.StopRenewToken(r.vaultFuture.Get()); err != nil {
			r.logger.Printf("[WARN] client: failed to stop token renewal for task %v in alloc %q: %v", r.task.Name, r.alloc.ID, err)
		}
	}

	// updatedToken lets us store state between loops. If true, a new token
	// has been retrieved and we need to apply the Vault change mode
	var updatedToken bool

OUTER:
	for {
		// Check if we should exit
		select {
		case <-r.waitCh:
			stopRenewal()
			return
		default:
		}

		// Clear the token
		r.vaultFuture.Clear()

		// Check if there already is a token which can be the case for
		// restoring the TaskRunner
		if token == "" {
			// Get a token
			var exit bool
			token, exit = r.deriveVaultToken()
			if exit {
				// Exit the manager
				return
			}

			// Write the token to disk
			if err := r.writeToken(token); err != nil {
				e := fmt.Errorf("failed to write Vault token to disk")
				r.logger.Printf("[ERR] client: %v for task %v on alloc %q: %v", e, r.task.Name, r.alloc.ID, err)
				r.Kill("vault", e.Error(), true)
				return
			}
		}

		// Start the renewal process
		renewCh, err := r.vaultClient.RenewToken(token, 30)

		// An error returned means the token is not being renewed
		if err != nil {
			r.logger.Printf("[ERR] client: failed to start renewal of Vault token for task %v on alloc %q: %v", r.task.Name, r.alloc.ID, err)
			token = ""
			goto OUTER
		}

		// The Vault token is valid now, so set it
		r.vaultFuture.Set(token)

		if updatedToken {
			switch r.task.Vault.ChangeMode {
			case structs.VaultChangeModeSignal:
				s, err := signals.Parse(r.task.Vault.ChangeSignal)
				if err != nil {
					e := fmt.Errorf("failed to parse signal: %v", err)
					r.logger.Printf("[ERR] client: %v", err)
					r.Kill("vault", e.Error(), true)
					return
				}

				if err := r.Signal("vault", "new Vault token acquired", s); err != nil {
					r.logger.Printf("[ERR] client: failed to send signal to task %v for alloc %q: %v", r.task.Name, r.alloc.ID, err)
					r.Kill("vault", fmt.Sprintf("failed to send signal to task: %v", err), true)
					return
				}
			case structs.VaultChangeModeRestart:
				r.Restart("vault", "new Vault token acquired")
			case structs.VaultChangeModeNoop:
				fallthrough
			default:
				r.logger.Printf("[ERR] client: Invalid Vault change mode: %q", r.task.Vault.ChangeMode)
			}

			// We have handled it
			updatedToken = false

			// Call the handler
			r.updatedTokenHandler()
		}

		// Start watching for renewal errors
		select {
		case err := <-renewCh:
			// Clear the token
			token = ""
			r.logger.Printf("[ERR] client: failed to renew Vault token for task %v on alloc %q: %v", r.task.Name, r.alloc.ID, err)
			stopRenewal()

			// Check if we have to do anything
			if r.task.Vault.ChangeMode != structs.VaultChangeModeNoop {
				updatedToken = true
			}
		case <-r.waitCh:
			stopRenewal()
			return
		}
	}
}

// deriveVaultToken derives the Vault token using exponential backoffs. It
// returns the Vault token and whether the manager should exit.
func (r *TaskRunner) deriveVaultToken() (token string, exit bool) {
	attempts := 0
	for {
		tokens, err := r.vaultClient.DeriveToken(r.alloc, []string{r.task.Name})
		if err == nil {
			return tokens[r.task.Name], false
		}

		// Check if we can't recover from the error
		if !structs.IsRecoverable(err) {
			r.logger.Printf("[ERR] client: failed to derive Vault token for task %v on alloc %q: %v",
				r.task.Name, r.alloc.ID, err)
			r.Kill("vault", fmt.Sprintf("failed to derive token: %v", err), true)
			return "", true
		}

		// Handle the retry case
		backoff := (1 << (2 * uint64(attempts))) * vaultBackoffBaseline
		if backoff > vaultBackoffLimit {
			backoff = vaultBackoffLimit
		}
		r.logger.Printf("[ERR] client: failed to derive Vault token for task %v on alloc %q: %v; retrying in %v",
			r.task.Name, r.alloc.ID, err, backoff)

		attempts++

		// Wait till retrying
		select {
		case <-r.waitCh:
			return "", true
		case <-time.After(backoff):
		}
	}
}

// writeToken writes the given token to disk
func (r *TaskRunner) writeToken(token string) error {
	tokenPath := filepath.Join(r.taskDir.SecretsDir, vaultTokenFile)
	if err := ioutil.WriteFile(tokenPath, []byte(token), 0777); err != nil {
		return fmt.Errorf("failed to save Vault tokens to secret dir for task %q in alloc %q: %v", r.task.Name, r.alloc.ID, err)
	}

	return nil
}

// updatedTokenHandler is called when a new Vault token is retrieved. Things
// that rely on the token should be updated here.
func (r *TaskRunner) updatedTokenHandler() {

	// Update the tasks environment
	if err := r.setTaskEnv(); err != nil {
		r.setState(
			structs.TaskStateDead,
			structs.NewTaskEvent(structs.TaskSetupFailure).SetSetupError(err).SetFailsTask())
		return
	}

	if r.templateManager != nil {
		r.templateManager.Stop()

		// Create a new templateManager
		var err error
		r.templateManager, err = NewTaskTemplateManager(r, r.task.Templates,
			r.config, r.vaultFuture.Get(), r.taskDir.Dir, r.getTaskEnv())
		if err != nil {
			err := fmt.Errorf("failed to build task's template manager: %v", err)
			r.setState(structs.TaskStateDead, structs.NewTaskEvent(structs.TaskSetupFailure).SetSetupError(err).SetFailsTask())
			r.logger.Printf("[ERR] client: alloc %q, task %q %v", r.alloc.ID, r.task.Name, err)
			r.Kill("vault", err.Error(), true)
			return
		}
	}
}

// prestart handles life-cycle tasks that occur before the task has started.
func (r *TaskRunner) prestart(resultCh chan bool) {
	if r.task.Vault != nil {
		// Wait for the token
		r.logger.Printf("[DEBUG] client: waiting for Vault token for task %v in alloc %q", r.task.Name, r.alloc.ID)
		tokenCh := r.vaultFuture.Wait()
		select {
		case <-tokenCh:
		case <-r.waitCh:
			resultCh <- false
			return
		}
		r.logger.Printf("[DEBUG] client: retrieved Vault token for task %v in alloc %q", r.task.Name, r.alloc.ID)
	}

	if err := r.setTaskEnv(); err != nil {
		r.setState(
			structs.TaskStateDead,
			structs.NewTaskEvent(structs.TaskSetupFailure).SetSetupError(err).SetFailsTask())
		resultCh <- false
		return
	}

	// If the job is a dispatch job and there is a payload write it to disk
	requirePayload := len(r.alloc.Job.Payload) != 0 &&
		(r.task.DispatchPayload != nil && r.task.DispatchPayload.File != "")
	if !r.payloadRendered && requirePayload {
		renderTo := filepath.Join(r.taskDir.LocalDir, r.task.DispatchPayload.File)
		decoded, err := snappy.Decode(nil, r.alloc.Job.Payload)
		if err != nil {
			r.setState(
				structs.TaskStateDead,
				structs.NewTaskEvent(structs.TaskSetupFailure).SetSetupError(err).SetFailsTask())
			resultCh <- false
			return
		}

		if err := os.MkdirAll(filepath.Dir(renderTo), 07777); err != nil {
			r.setState(
				structs.TaskStateDead,
				structs.NewTaskEvent(structs.TaskSetupFailure).SetSetupError(err).SetFailsTask())
			resultCh <- false
			return
		}

		if err := ioutil.WriteFile(renderTo, decoded, 0777); err != nil {
			r.setState(
				structs.TaskStateDead,
				structs.NewTaskEvent(structs.TaskSetupFailure).SetSetupError(err).SetFailsTask())
			resultCh <- false
			return
		}

		r.payloadRendered = true
	}

	for {
		r.persistLock.Lock()
		downloaded := r.artifactsDownloaded
		r.persistLock.Unlock()

		// Download the task's artifacts
		if !downloaded && len(r.task.Artifacts) > 0 {
			r.setState(structs.TaskStatePending, structs.NewTaskEvent(structs.TaskDownloadingArtifacts))
			for _, artifact := range r.task.Artifacts {
				if err := getter.GetArtifact(r.getTaskEnv(), artifact, r.taskDir.Dir); err != nil {
					wrapped := fmt.Errorf("failed to download artifact %q: %v", artifact.GetterSource, err)
					r.logger.Printf("[DEBUG] client: %v", wrapped)
					r.setState(structs.TaskStatePending,
						structs.NewTaskEvent(structs.TaskArtifactDownloadFailed).SetDownloadError(wrapped))
					r.restartTracker.SetStartError(structs.WrapRecoverable(wrapped.Error(), err))
					goto RESTART
				}
			}

			r.persistLock.Lock()
			r.artifactsDownloaded = true
			r.persistLock.Unlock()
		}

		// We don't have to wait for any template
		if len(r.task.Templates) == 0 {
			// Send the start signal
			select {
			case r.startCh <- struct{}{}:
			default:
			}

			resultCh <- true
			return
		}

		// Build the template manager
		if r.templateManager == nil {
			var err error
			r.templateManager, err = NewTaskTemplateManager(r, r.task.Templates,
				r.config, r.vaultFuture.Get(), r.taskDir.Dir, r.getTaskEnv())
			if err != nil {
				err := fmt.Errorf("failed to build task's template manager: %v", err)
				r.setState(structs.TaskStateDead, structs.NewTaskEvent(structs.TaskSetupFailure).SetSetupError(err).SetFailsTask())
				r.logger.Printf("[ERR] client: alloc %q, task %q %v", r.alloc.ID, r.task.Name, err)
				resultCh <- false
				return
			}
		}

		// Block for consul-template
		// TODO Hooks should register themselves as blocking and then we can
		// perioidcally enumerate what we are still blocked on
		select {
		case <-r.unblockCh:
			// Send the start signal
			select {
			case r.startCh <- struct{}{}:
			default:
			}

			resultCh <- true
			return
		case <-r.waitCh:
			// The run loop has exited so exit too
			resultCh <- false
			return
		}

	RESTART:
		restart := r.shouldRestart()
		if !restart {
			resultCh <- false
			return
		}
	}
}

// postrun is used to do any cleanup that is necessary after exiting the runloop
func (r *TaskRunner) postrun() {
	// Stop the template manager
	if r.templateManager != nil {
		r.templateManager.Stop()
	}
}

// run is the main run loop that handles starting the application, destroying
// it, restarts and signals.
func (r *TaskRunner) run() {
	// Predeclare things so we can jump to the RESTART
	var stopCollection chan struct{}
	var handleWaitCh chan *dstructs.WaitResult

	// If we already have a handle, populate the stopCollection and handleWaitCh
	// to fix the invariant that it exists.
	r.handleLock.Lock()
	handleEmpty := r.handle == nil
	r.handleLock.Unlock()

	if !handleEmpty {
		stopCollection = make(chan struct{})
		go r.collectResourceUsageStats(stopCollection)
		handleWaitCh = r.handle.WaitCh()
	}

	for {
		// Do the prestart activities
		prestartResultCh := make(chan bool, 1)
		go r.prestart(prestartResultCh)

	WAIT:
		for {
			select {
			case success := <-prestartResultCh:
				if !success {
					r.cleanup()
					r.setState(structs.TaskStateDead, nil)
					return
				}
			case <-r.startCh:
				// Start the task if not yet started or it is being forced. This logic
				// is necessary because in the case of a restore the handle already
				// exists.
				r.handleLock.Lock()
				handleEmpty := r.handle == nil
				r.handleLock.Unlock()
				if handleEmpty {
					startErr := r.startTask()
					r.restartTracker.SetStartError(startErr)
					if startErr != nil {
						r.setState("", structs.NewTaskEvent(structs.TaskDriverFailure).SetDriverError(startErr))
						goto RESTART
					}

					// Mark the task as started
					r.setState(structs.TaskStateRunning, structs.NewTaskEvent(structs.TaskStarted))
					r.runningLock.Lock()
					r.running = true
					r.runningLock.Unlock()

					if stopCollection == nil {
						stopCollection = make(chan struct{})
						go r.collectResourceUsageStats(stopCollection)
					}

					handleWaitCh = r.handle.WaitCh()
				}

			case waitRes := <-handleWaitCh:
				if waitRes == nil {
					panic("nil wait")
				}

				r.runningLock.Lock()
				r.running = false
				r.runningLock.Unlock()

				// Stop collection of the task's resource usage
				close(stopCollection)

				// Log whether the task was successful or not.
				r.restartTracker.SetWaitResult(waitRes)
				r.setState("", r.waitErrorToEvent(waitRes))
				if !waitRes.Successful() {
					r.logger.Printf("[INFO] client: task %q for alloc %q failed: %v", r.task.Name, r.alloc.ID, waitRes)
				} else {
					r.logger.Printf("[INFO] client: task %q for alloc %q completed successfully", r.task.Name, r.alloc.ID)
				}

				break WAIT
			case update := <-r.updateCh:
				if err := r.handleUpdate(update); err != nil {
					r.logger.Printf("[ERR] client: update to task %q failed: %v", r.task.Name, err)
				}

			case se := <-r.signalCh:
				r.runningLock.Lock()
				running := r.running
				r.runningLock.Unlock()
				common := fmt.Sprintf("signal %v to task %v for alloc %q", se.s, r.task.Name, r.alloc.ID)
				if !running {
					// Send no error
					r.logger.Printf("[DEBUG] client: skipping %s", common)
					se.result <- nil
					continue
				}

				r.logger.Printf("[DEBUG] client: sending %s", common)
				r.setState(structs.TaskStateRunning, se.e)

				res := r.handle.Signal(se.s)
				se.result <- res

			case event := <-r.restartCh:
				r.runningLock.Lock()
				running := r.running
				r.runningLock.Unlock()
				common := fmt.Sprintf("task %v for alloc %q", r.task.Name, r.alloc.ID)
				if !running {
					r.logger.Printf("[DEBUG] client: skipping restart of %v: task isn't running", common)
					continue
				}

				r.logger.Printf("[DEBUG] client: restarting %s: %v", common, event.RestartReason)
				r.setState(structs.TaskStateRunning, event)
				r.killTask(nil)

				close(stopCollection)

				if handleWaitCh != nil {
					<-handleWaitCh
				}

				// Since the restart isn't from a failure, restart immediately
				// and don't count against the restart policy
				r.restartTracker.SetRestartTriggered()
				break WAIT

			case <-r.destroyCh:
				r.runningLock.Lock()
				running := r.running
				r.runningLock.Unlock()
				if !running {
					r.cleanup()
					r.setState(structs.TaskStateDead, r.destroyEvent)
					return
				}

				// Remove from consul before killing the task so that traffic
				// can be rerouted
				r.consul.RemoveTask(r.alloc.ID, r.task)

				// Store the task event that provides context on the task
				// destroy. The Killed event is set from the alloc_runner and
				// doesn't add detail
				var killEvent *structs.TaskEvent
				if r.destroyEvent.Type != structs.TaskKilled {
					if r.destroyEvent.Type == structs.TaskKilling {
						killEvent = r.destroyEvent
					} else {
						r.setState(structs.TaskStateRunning, r.destroyEvent)
					}
				}

				r.killTask(killEvent)
				close(stopCollection)

				// Wait for handler to exit before calling cleanup
				<-handleWaitCh
				r.cleanup()

				r.setState(structs.TaskStateDead, nil)
				return
			}
		}

	RESTART:
		// shouldRestart will block if the task should restart after a delay.
		restart := r.shouldRestart()
		if !restart {
			r.cleanup()
			r.setState(structs.TaskStateDead, nil)
			return
		}

		// Clear the handle so a new driver will be created.
		r.handleLock.Lock()
		r.handle = nil
		handleWaitCh = nil
		stopCollection = nil
		r.handleLock.Unlock()
	}
}

// cleanup removes Consul entries and calls Driver.Cleanup when a task is
// stopping. Errors are logged.
func (r *TaskRunner) cleanup() {
	// Remove from Consul
	r.consul.RemoveTask(r.alloc.ID, r.task)

	drv, err := r.createDriver()
	if err != nil {
		r.logger.Printf("[ERR] client: error creating driver to cleanup resources: %v", err)
		return
	}

	res := r.getCreatedResources()

	ctx := driver.NewExecContext(r.taskDir)
	attempts := 1
	var cleanupErr error
	for retry := true; retry; attempts++ {
		cleanupErr = drv.Cleanup(ctx, res)
		retry = structs.IsRecoverable(cleanupErr)

		// Copy current createdResources state in case SaveState is
		// called between retries
		r.setCreatedResources(res)

		// Retry 3 times with sleeps between
		if !retry || attempts > 3 {
			break
		}
		time.Sleep(time.Duration(attempts) * time.Second)
	}

	if cleanupErr != nil {
		r.logger.Printf("[ERR] client: error cleaning up resources for task %q after %d attempts: %v", r.task.Name, attempts, cleanupErr)
	}
	return
}

// shouldRestart returns if the task should restart. If the return value is
// true, the task's restart policy has already been considered and any wait time
// between restarts has been applied.
func (r *TaskRunner) shouldRestart() bool {
	state, when := r.restartTracker.GetState()
	reason := r.restartTracker.GetReason()
	switch state {
	case structs.TaskNotRestarting, structs.TaskTerminated:
		r.logger.Printf("[INFO] client: Not restarting task: %v for alloc: %v ", r.task.Name, r.alloc.ID)
		if state == structs.TaskNotRestarting {
			r.setState(structs.TaskStateDead,
				structs.NewTaskEvent(structs.TaskNotRestarting).
					SetRestartReason(reason).SetFailsTask())
		}
		return false
	case structs.TaskRestarting:
		r.logger.Printf("[INFO] client: Restarting task %q for alloc %q in %v", r.task.Name, r.alloc.ID, when)
		r.setState(structs.TaskStatePending,
			structs.NewTaskEvent(structs.TaskRestarting).
				SetRestartDelay(when).
				SetRestartReason(reason))
	default:
		r.logger.Printf("[ERR] client: restart tracker returned unknown state: %q", state)
		return false
	}

	// Unregister from Consul while waiting to restart.
	r.consul.RemoveTask(r.alloc.ID, r.task)

	// Sleep but watch for destroy events.
	select {
	case <-time.After(when):
	case <-r.destroyCh:
	}

	// Destroyed while we were waiting to restart, so abort.
	r.destroyLock.Lock()
	destroyed := r.destroy
	r.destroyLock.Unlock()
	if destroyed {
		r.logger.Printf("[DEBUG] client: Not restarting task: %v because it has been destroyed", r.task.Name)
		r.setState(structs.TaskStateDead, r.destroyEvent)
		return false
	}

	return true
}

// killTask kills the running task. A killing event can optionally be passed and
// this event is used to mark the task as being killed. It provides a means to
// store extra information.
func (r *TaskRunner) killTask(killingEvent *structs.TaskEvent) {
	r.runningLock.Lock()
	running := r.running
	r.runningLock.Unlock()
	if !running {
		return
	}

	// Get the kill timeout
	timeout := driver.GetKillTimeout(r.task.KillTimeout, r.config.MaxKillTimeout)

	// Build the event
	var event *structs.TaskEvent
	if killingEvent != nil {
		event = killingEvent
		event.Type = structs.TaskKilling
	} else {
		event = structs.NewTaskEvent(structs.TaskKilling)
	}
	event.SetKillTimeout(timeout)

	// Mark that we received the kill event
	r.setState(structs.TaskStateRunning, event)

	r.handleLock.Lock()
	handle := r.handle
	r.handleLock.Unlock()

	// Kill the task using an exponential backoff in-case of failures.
	destroySuccess, err := r.handleDestroy(handle)
	if !destroySuccess {
		// We couldn't successfully destroy the resource created.
		r.logger.Printf("[ERR] client: failed to kill task %q. Resources may have been leaked: %v", r.task.Name, err)
	}

	r.runningLock.Lock()
	r.running = false
	r.runningLock.Unlock()

	// Store that the task has been destroyed and any associated error.
	r.setState("", structs.NewTaskEvent(structs.TaskKilled).SetKillError(err))
}

// startTask creates the driver, task dir, and starts the task.
func (r *TaskRunner) startTask() error {
	// Create a driver
	drv, err := r.createDriver()
	if err != nil {
		return fmt.Errorf("failed to create driver of task %q for alloc %q: %v",
			r.task.Name, r.alloc.ID, err)
	}

	// Run prestart
	ctx := driver.NewExecContext(r.taskDir)
	res, err := drv.Prestart(ctx, r.task)

	// Merge newly created resources into previously created resources
	r.createdResourcesLock.Lock()
	r.createdResources.Merge(res)
	r.createdResourcesLock.Unlock()

	if err != nil {
		wrapped := fmt.Sprintf("failed to initialize task %q for alloc %q: %v",
			r.task.Name, r.alloc.ID, err)
		r.logger.Printf("[WARN] client: error from prestart: %s", wrapped)
		return structs.WrapRecoverable(wrapped, err)
	}

	// Start the job
	handle, err := drv.Start(ctx, r.task)
	if err != nil {
		wrapped := fmt.Sprintf("failed to start task %q for alloc %q: %v",
			r.task.Name, r.alloc.ID, err)
		r.logger.Printf("[WARN] client: %s", wrapped)
		return structs.WrapRecoverable(wrapped, err)

	}

	if err := r.registerServices(drv, handle); err != nil {
		// All IO is done asynchronously, so errors from registering
		// services are hard failures.
		r.logger.Printf("[ERR] client: failed to register services and checks for task %q alloc %q: %v", r.task.Name, r.alloc.ID, err)

		// Kill the started task
		if destroyed, err := r.handleDestroy(handle); !destroyed {
			r.logger.Printf("[ERR] client: failed to kill task %q alloc %q. Resources may be leaked: %v",
				r.task.Name, r.alloc.ID, err)
		}
		return structs.NewRecoverableError(err, false)
	}

	r.handleLock.Lock()
	r.handle = handle
	r.handleLock.Unlock()

	return nil
}

// registerServices and checks with Consul.
func (r *TaskRunner) registerServices(d driver.Driver, h driver.ScriptExecutor) error {
	var exec driver.ScriptExecutor
	if d.Abilities().Exec {
		// Allow set the script executor if the driver supports it
		exec = h
	}
	interpolateServices(r.getTaskEnv(), r.task)
	return r.consul.RegisterTask(r.alloc.ID, r.task, exec)
}

// interpolateServices interpolates tags in a service and checks with values from the
// task's environment.
func interpolateServices(taskEnv *env.TaskEnvironment, task *structs.Task) {
	for _, service := range task.Services {
		for _, check := range service.Checks {
			check.Name = taskEnv.ReplaceEnv(check.Name)
			check.Type = taskEnv.ReplaceEnv(check.Type)
			check.Command = taskEnv.ReplaceEnv(check.Command)
			check.Args = taskEnv.ParseAndReplace(check.Args)
			check.Path = taskEnv.ReplaceEnv(check.Path)
			check.Protocol = taskEnv.ReplaceEnv(check.Protocol)
			check.PortLabel = taskEnv.ReplaceEnv(check.PortLabel)
			check.InitialStatus = taskEnv.ReplaceEnv(check.InitialStatus)
		}
		service.Name = taskEnv.ReplaceEnv(service.Name)
		service.PortLabel = taskEnv.ReplaceEnv(service.PortLabel)
		service.Tags = taskEnv.ParseAndReplace(service.Tags)
	}
}

// buildTaskDir creates the task directory before driver.Prestart. It is safe
// to call multiple times as its state is persisted.
func (r *TaskRunner) buildTaskDir(fsi cstructs.FSIsolation) error {
	r.persistLock.Lock()
	built := r.taskDirBuilt
	r.persistLock.Unlock()

	// We do not set the state again since this only occurs during restoration
	// and the task dir is already built. The reason we call Build again is to
	// ensure that the task dir invariants are still held.
	if !built {
		r.setState(structs.TaskStatePending, structs.NewTaskEvent(structs.TaskSetup).
			SetMessage(structs.TaskBuildingTaskDir))
	}

	chroot := config.DefaultChrootEnv
	if len(r.config.ChrootEnv) > 0 {
		chroot = r.config.ChrootEnv
	}
	if err := r.taskDir.Build(built, chroot, fsi); err != nil {
		return err
	}

	// Mark task dir as successfully built
	r.persistLock.Lock()
	r.taskDirBuilt = true
	r.persistLock.Unlock()
	return nil
}

// collectResourceUsageStats starts collecting resource usage stats of a Task.
// Collection ends when the passed channel is closed
func (r *TaskRunner) collectResourceUsageStats(stopCollection <-chan struct{}) {
	// start collecting the stats right away and then start collecting every
	// collection interval
	next := time.NewTimer(0)
	defer next.Stop()
	for {
		select {
		case <-next.C:
			next.Reset(r.config.StatsCollectionInterval)
			if r.handle == nil {
				continue
			}
			ru, err := r.handle.Stats()

			if err != nil {
				// Check if the driver doesn't implement stats
				if err.Error() == driver.DriverStatsNotImplemented.Error() {
					r.logger.Printf("[DEBUG] client: driver for task %q in allocation %q doesn't support stats", r.task.Name, r.alloc.ID)
					return
				}

				// We do not log when the plugin is shutdown as this is simply a
				// race between the stopCollection channel being closed and calling
				// Stats on the handle.
				if !strings.Contains(err.Error(), "connection is shut down") {
					r.logger.Printf("[WARN] client: error fetching stats of task %v: %v", r.task.Name, err)
				}
				continue
			}

			r.resourceUsageLock.Lock()
			r.resourceUsage = ru
			r.resourceUsageLock.Unlock()
			if ru != nil {
				r.emitStats(ru)
			}
		case <-stopCollection:
			return
		}
	}
}

// LatestResourceUsage returns the last resource utilization datapoint collected
func (r *TaskRunner) LatestResourceUsage() *cstructs.TaskResourceUsage {
	r.resourceUsageLock.RLock()
	defer r.resourceUsageLock.RUnlock()
	r.runningLock.Lock()
	defer r.runningLock.Unlock()

	// If the task is not running there can be no latest resource
	if !r.running {
		return nil
	}

	return r.resourceUsage
}

// handleUpdate takes an updated allocation and updates internal state to
// reflect the new config for the task.
func (r *TaskRunner) handleUpdate(update *structs.Allocation) error {
	// Extract the task group from the alloc.
	tg := update.Job.LookupTaskGroup(update.TaskGroup)
	if tg == nil {
		return fmt.Errorf("alloc '%s' missing task group '%s'", update.ID, update.TaskGroup)
	}

	// Extract the task.
	var updatedTask *structs.Task
	for _, t := range tg.Tasks {
		if t.Name == r.task.Name {
			updatedTask = t.Copy()
		}
	}
	if updatedTask == nil {
		return fmt.Errorf("task group %q doesn't contain task %q", tg.Name, r.task.Name)
	}

	// Merge in the task resources
	updatedTask.Resources = update.TaskResources[updatedTask.Name]

	var mErr multierror.Error
	r.handleLock.Lock()
	if r.handle != nil {
		drv, err := r.createDriver()
		if err != nil {
			// Something has really gone wrong; don't continue
			r.handleLock.Unlock()
			return fmt.Errorf("error accessing driver when updating task %q: %v", r.task.Name, err)
		}

		// Update will update resources and store the new kill timeout.
		if err := r.handle.Update(updatedTask); err != nil {
			mErr.Errors = append(mErr.Errors, fmt.Errorf("updating task resources failed: %v", err))
		}

		if err := r.updateServices(drv, r.handle, r.task, updatedTask); err != nil {
			mErr.Errors = append(mErr.Errors, fmt.Errorf("error updating services and checks in Consul: %v", err))
		}
	}
	r.handleLock.Unlock()

	// Update the restart policy.
	if r.restartTracker != nil {
		r.restartTracker.SetPolicy(tg.RestartPolicy)
	}

	// Store the updated alloc.
	r.alloc = update
	r.task = updatedTask
	return mErr.ErrorOrNil()
}

// updateServices and checks with Consul.
func (r *TaskRunner) updateServices(d driver.Driver, h driver.ScriptExecutor, old, new *structs.Task) error {
	var exec driver.ScriptExecutor
	if d.Abilities().Exec {
		// Allow set the script executor if the driver supports it
		exec = h
	}
	interpolateServices(r.getTaskEnv(), r.task)
	return r.consul.UpdateTask(r.alloc.ID, old, new, exec)
}

// handleDestroy kills the task handle. In the case that killing fails,
// handleDestroy will retry with an exponential backoff and will give up at a
// given limit. It returns whether the task was destroyed and the error
// associated with the last kill attempt.
func (r *TaskRunner) handleDestroy(handle driver.DriverHandle) (destroyed bool, err error) {
	// Cap the number of times we attempt to kill the task.
	for i := 0; i < killFailureLimit; i++ {
		if err = handle.Kill(); err != nil {
			// Calculate the new backoff
			backoff := (1 << (2 * uint64(i))) * killBackoffBaseline
			if backoff > killBackoffLimit {
				backoff = killBackoffLimit
			}

			r.logger.Printf("[ERR] client: failed to kill task '%s' for alloc %q. Retrying in %v: %v",
				r.task.Name, r.alloc.ID, backoff, err)
			time.Sleep(time.Duration(backoff))
		} else {
			// Kill was successful
			return true, nil
		}
	}
	return
}

// Restart will restart the task
func (r *TaskRunner) Restart(source, reason string) {
	reasonStr := fmt.Sprintf("%s: %s", source, reason)
	event := structs.NewTaskEvent(structs.TaskRestartSignal).SetRestartReason(reasonStr)

	select {
	case r.restartCh <- event:
	case <-r.waitCh:
	}
}

// Signal will send a signal to the task
func (r *TaskRunner) Signal(source, reason string, s os.Signal) error {

	reasonStr := fmt.Sprintf("%s: %s", source, reason)
	event := structs.NewTaskEvent(structs.TaskSignaling).SetTaskSignal(s).SetTaskSignalReason(reasonStr)

	resCh := make(chan error)
	se := SignalEvent{
		s:      s,
		e:      event,
		result: resCh,
	}

	select {
	case r.signalCh <- se:
	case <-r.waitCh:
	}

	return <-resCh
}

// Kill will kill a task and store the error, no longer restarting the task. If
// fail is set, the task is marked as having failed.
func (r *TaskRunner) Kill(source, reason string, fail bool) {
	reasonStr := fmt.Sprintf("%s: %s", source, reason)
	event := structs.NewTaskEvent(structs.TaskKilling).SetKillReason(reasonStr)
	if fail {
		event.SetFailsTask()
	}

	r.logger.Printf("[DEBUG] client: killing task %v for alloc %q: %v", r.task.Name, r.alloc.ID, reasonStr)
	r.Destroy(event)
}

// UnblockStart unblocks the starting of the task. It currently assumes only
// consul-template will unblock
func (r *TaskRunner) UnblockStart(source string) {
	r.unblockLock.Lock()
	defer r.unblockLock.Unlock()
	if r.unblocked {
		return
	}

	r.logger.Printf("[DEBUG] client: unblocking task %v for alloc %q: %v", r.task.Name, r.alloc.ID, source)
	r.unblocked = true
	close(r.unblockCh)
}

// Helper function for converting a WaitResult into a TaskTerminated event.
func (r *TaskRunner) waitErrorToEvent(res *dstructs.WaitResult) *structs.TaskEvent {
	return structs.NewTaskEvent(structs.TaskTerminated).
		SetExitCode(res.ExitCode).
		SetSignal(res.Signal).
		SetExitMessage(res.Err)
}

// Update is used to update the task of the context
func (r *TaskRunner) Update(update *structs.Allocation) {
	select {
	case r.updateCh <- update:
	default:
		r.logger.Printf("[ERR] client: dropping task update '%s' (alloc '%s')",
			r.task.Name, r.alloc.ID)
	}
}

// Destroy is used to indicate that the task context should be destroyed. The
// event parameter provides a context for the destroy.
func (r *TaskRunner) Destroy(event *structs.TaskEvent) {
	r.destroyLock.Lock()
	defer r.destroyLock.Unlock()

	if r.destroy {
		return
	}
	r.destroy = true
	r.destroyEvent = event
	close(r.destroyCh)
}

// getCreatedResources returns the resources created by drivers. It will never
// return nil.
func (r *TaskRunner) getCreatedResources() *driver.CreatedResources {
	r.createdResourcesLock.Lock()
	if r.createdResources == nil {
		r.createdResources = driver.NewCreatedResources()
	}
	cr := r.createdResources.Copy()
	r.createdResourcesLock.Unlock()

	return cr
}

// setCreatedResources updates the resources created by drivers. If passed nil
// it will set createdResources to an initialized struct.
func (r *TaskRunner) setCreatedResources(cr *driver.CreatedResources) {
	if cr == nil {
		cr = driver.NewCreatedResources()
	}
	r.createdResourcesLock.Lock()
	r.createdResources = cr.Copy()
	r.createdResourcesLock.Unlock()
}

// emitStats emits resource usage stats of tasks to remote metrics collector
// sinks
func (r *TaskRunner) emitStats(ru *cstructs.TaskResourceUsage) {
	if ru.ResourceUsage.MemoryStats != nil && r.config.PublishAllocationMetrics {
		metrics.SetGauge([]string{"client", "allocs", r.alloc.Job.Name, r.alloc.TaskGroup, r.alloc.ID, r.task.Name, "memory", "rss"}, float32(ru.ResourceUsage.MemoryStats.RSS))
		metrics.SetGauge([]string{"client", "allocs", r.alloc.Job.Name, r.alloc.TaskGroup, r.alloc.ID, r.task.Name, "memory", "cache"}, float32(ru.ResourceUsage.MemoryStats.Cache))
		metrics.SetGauge([]string{"client", "allocs", r.alloc.Job.Name, r.alloc.TaskGroup, r.alloc.ID, r.task.Name, "memory", "swap"}, float32(ru.ResourceUsage.MemoryStats.Swap))
		metrics.SetGauge([]string{"client", "allocs", r.alloc.Job.Name, r.alloc.TaskGroup, r.alloc.ID, r.task.Name, "memory", "max_usage"}, float32(ru.ResourceUsage.MemoryStats.MaxUsage))
		metrics.SetGauge([]string{"client", "allocs", r.alloc.Job.Name, r.alloc.TaskGroup, r.alloc.ID, r.task.Name, "memory", "kernel_usage"}, float32(ru.ResourceUsage.MemoryStats.KernelUsage))
		metrics.SetGauge([]string{"client", "allocs", r.alloc.Job.Name, r.alloc.TaskGroup, r.alloc.ID, r.task.Name, "memory", "kernel_max_usage"}, float32(ru.ResourceUsage.MemoryStats.KernelMaxUsage))
	}

	if ru.ResourceUsage.CpuStats != nil && r.config.PublishAllocationMetrics {
		metrics.SetGauge([]string{"client", "allocs", r.alloc.Job.Name, r.alloc.TaskGroup, r.alloc.ID, r.task.Name, "cpu", "total_percent"}, float32(ru.ResourceUsage.CpuStats.Percent))
		metrics.SetGauge([]string{"client", "allocs", r.alloc.Job.Name, r.alloc.TaskGroup, r.alloc.ID, r.task.Name, "cpu", "system"}, float32(ru.ResourceUsage.CpuStats.SystemMode))
		metrics.SetGauge([]string{"client", "allocs", r.alloc.Job.Name, r.alloc.TaskGroup, r.alloc.ID, r.task.Name, "cpu", "user"}, float32(ru.ResourceUsage.CpuStats.UserMode))
		metrics.SetGauge([]string{"client", "allocs", r.alloc.Job.Name, r.alloc.TaskGroup, r.alloc.ID, r.task.Name, "cpu", "throttled_time"}, float32(ru.ResourceUsage.CpuStats.ThrottledTime))
		metrics.SetGauge([]string{"client", "allocs", r.alloc.Job.Name, r.alloc.TaskGroup, r.alloc.ID, r.task.Name, "cpu", "throttled_periods"}, float32(ru.ResourceUsage.CpuStats.ThrottledPeriods))
		metrics.SetGauge([]string{"client", "allocs", r.alloc.Job.Name, r.alloc.TaskGroup, r.alloc.ID, r.task.Name, "cpu", "total_ticks"}, float32(ru.ResourceUsage.CpuStats.TotalTicks))
	}
}<|MERGE_RESOLUTION|>--- conflicted
+++ resolved
@@ -263,9 +263,11 @@
 	return filepath.Join(r.config.StateDir, "alloc", r.alloc.ID, dirName, "state.json")
 }
 
-<<<<<<< HEAD
-// RestoreState is used to restore our state
-func (r *TaskRunner) RestoreState() error {
+// RestoreState is used to restore our state. If a non-empty string is returned
+// the task is restarted with the string as the reason. This is useful for
+// backwards incompatible upgrades that need to restart tasks with a new
+// executor.
+func (r *TaskRunner) RestoreState() (string, error) {
 	// COMPAT: Remove in 0.7.0
 	// 0.6.0 transistioned from individual state files to a single bolt-db.
 	// The upgrade path is to:
@@ -282,23 +284,7 @@
 		os.RemoveAll(oldPath)
 	} else if !os.IsNotExist(err) {
 		// Something corrupt in the old state file
-		return err
-=======
-// RestoreState is used to restore our state. If a non-empty string is returned
-// the task is restarted with the string as the reason. This is useful for
-// backwards incompatible upgrades that need to restart tasks with a new
-// executor.
-func (r *TaskRunner) RestoreState() (string, error) {
-	// Load the snapshot
-	var snap taskRunnerState
-	if err := restoreState(r.stateFilePath(), &snap); err != nil {
 		return "", err
-	}
-
-	// Restore fields
-	if snap.Task == nil {
-		return "", fmt.Errorf("task runner snapshot includes nil Task")
->>>>>>> 5804fbe3
 	} else {
 		// We are doing a normal restore
 		err := r.stateDB.View(func(tx *bolt.Tx) error {
@@ -313,7 +299,7 @@
 			return nil
 		})
 		if err != nil {
-			return err
+			return "", err
 		}
 
 	}
@@ -383,10 +369,6 @@
 		r.running = true
 		r.runningLock.Unlock()
 	}
-<<<<<<< HEAD
-
-	return nil
-=======
 	return restartReason, nil
 }
 
@@ -421,7 +403,6 @@
 		}
 	}
 	return false
->>>>>>> 5804fbe3
 }
 
 // SaveState is used to snapshot our state
